--- conflicted
+++ resolved
@@ -253,17 +253,8 @@
     Wei wormholeMessageFee =
       calcAndCheckFees(sendParams.maxTransactionFee, sendParams.receiverValue);
 
-<<<<<<< HEAD
-    IRelayProvider relayProvider = IRelayProvider(sendParams.relayProviderAddress);
-    checkRelayProviderSupportsChain(relayProvider, sendParams.targetChainId);
-
-    console.log("above convert to delivery instruction");
-
-    DeliveryInstruction memory instruction = convertSendToDeliveryInstruction(sendParams);
-=======
     (DeliveryInstruction memory instruction, IRelayProvider relayProvider) =
       convertSendToDeliveryInstruction(sendParams);
->>>>>>> 6dee672e
 
     console.log("above check budget constraints");
 
@@ -320,7 +311,6 @@
     uint16 targetChainId,
     address relayProviderAddress
   ) external payable returns (uint64 sequence) {
-<<<<<<< HEAD
     return resendInternal(
       key,
       Wei.wrap(newMaxTransactionFee),
@@ -339,9 +329,6 @@
   ) internal returns (uint64 sequence) {
     Wei wormholeMessageFee =
       calcAndCheckFees(newMaxTransactionFee, newReceiverValue);
-=======
-    uint256 wormholeMessageFee = calcAndCheckFees(newMaxTransactionFee, newReceiverValue);
->>>>>>> 6dee672e
 
     IRelayProvider relayProvider = IRelayProvider(relayProviderAddress);
 
@@ -396,26 +383,12 @@
     if (!provider.isChainSupported(targetChainId))
       revert RelayProviderDoesNotSupportTargetChain(address(provider), targetChainId);
 
-<<<<<<< HEAD
-    //Converts 'targetAmount' from target chain currency to source chain currency (using
-    //  relayProvider's prices) and applies a multiplier of '1 + (buffer / denominator)'
-    (uint16 buffer, uint16 denominator) = provider.getAssetConversionBuffer(targetChainId);
-    uint32 numerator = uint32(denominator) + buffer;
-
-    WeiPrice fromPrice = getCheckedAssetPrice(provider, targetChainId);
-    WeiPrice toPrice = getCheckedAssetPrice(provider, getChainId());
-
-    return Wei.wrap(_targetAmount).convertAsset(
-      fromPrice, toPrice, numerator, denominator, true
-    ).unwrap();
-=======
     (uint256 sourcePrice, uint256 targetPrice) =
       getAssetPricesWithBuffer(getChainId(), targetChainId, provider);
 
     //we have to round up her since we are going from target to source and we are truncating (i.e.
     // rounding down) when going the other direction
     receiverValue = convertAmount(targetAmount, targetPrice, sourcePrice, true);
->>>>>>> 6dee672e
   }
 
   function getDefaultRelayProvider() public view returns (address relayProvider) {
@@ -463,19 +436,11 @@
   //Check that the total amount of value the relay provider needs to use for this send is <= the
   //  relayProvider's maximum budget for 'targetChainId' and check that the calculated gas is > 0
   function checkBudgetConstraints(
-<<<<<<< HEAD
+    uint16 targetChainId,
     Wei maximumRefundTarget,
     Wei receiverValueTarget,
     Gas gasLimit,
-    IRelayProvider relayProvider,
-    uint16 targetChainId
-=======
-    uint16 targetChainId,
-    uint256 maximumRefundTarget,
-    uint256 receiverValueTarget,
-    uint32 gasLimit,
     IRelayProvider relayProvider
->>>>>>> 6dee672e
   ) private view {
     if (Gas.unwrap(gasLimit) == 0)
       revert InsufficientMaxTransactionFee();
